--- conflicted
+++ resolved
@@ -7,11 +7,6 @@
   </div>
 </div>
 
-<<<<<<< HEAD
 <footer class="footer-wizard">
-  copyright &copy; 2019 <a href="https://www.couchbase.com/" target="_blank">Couchbase, Inc.</a> All rights reserved.
-=======
-<footer>
   Copyright &copy; 2020 <a href="https://www.couchbase.com/" target="_blank">Couchbase, Inc.</a> All rights reserved.
->>>>>>> 1e982411
 </footer>