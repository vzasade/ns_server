%% @author Couchbase <info@couchbase.com>
%% @copyright 2009-2018 Couchbase, Inc.
%%
%% Licensed under the Apache License, Version 2.0 (the "License");
%% you may not use this file except in compliance with the License.
%% You may obtain a copy of the License at
%%
%%      http://www.apache.org/licenses/LICENSE-2.0
%%
%% Unless required by applicable law or agreed to in writing, software
%% distributed under the License is distributed on an "AS IS" BASIS,
%% WITHOUT WARRANTIES OR CONDITIONS OF ANY KIND, either express or implied.
%% See the License for the specific language governing permissions and
%% limitations under the License.
%%
-module(ns_config_default).

-include("ns_common.hrl").

-include_lib("eunit/include/eunit.hrl").

-export([default/0, upgrade_config/1, get_current_version/0, encrypt_and_save/1, decrypt/1,
         init_is_enterprise/0]).

-define(ISASL_PW, "isasl.pw").
-define(NS_LOG, "ns_log").

get_current_version() ->
<<<<<<< HEAD
    list_to_tuple(?VERSION_55).
=======
    {5,1,1}.
>>>>>>> a5db776e

ensure_data_dir() ->
    RawDir = path_config:component_path(data),
    ok = misc:mkdir_p(RawDir),
    RawDir.

get_data_dir() ->
    RawDir = path_config:component_path(data),
    case misc:realpath(RawDir, "/") of
        {ok, X} -> X;
        _ -> RawDir
    end.

detect_enterprise_version(NsServerVersion) ->
    case re:run(NsServerVersion, <<"-enterprise$">>) of
        nomatch ->
            false;
        _ ->
            true
    end.

%% dialyzer proves that statically and complains about impossible code
%% path if I use ?assert... Sucker
detect_enterprise_version_test() ->
    true = detect_enterprise_version(<<"1.8.0r-9-ga083a1e-enterprise">>),
    true = not detect_enterprise_version(<<"1.8.0r-9-ga083a1e-comm">>).

is_forced(EnvVar) ->
    case os:getenv(EnvVar) of
        false ->
            false;
        "0" ->
            false;
        _ ->
            true
    end.

init_is_enterprise() ->
    MaybeNsServerVersion =
        [V || {ns_server, _, V} <- application:loaded_applications()],
    case lists:any(fun (V) -> detect_enterprise_version(V) end, MaybeNsServerVersion) of
        true ->
            true;
        _ ->
            is_forced("FORCE_ENTERPRISE")
    end.

init_ldap_enabled() ->
    IsForced = is_forced("FORCE_LDAP"),
    IsLinux = os:type() =:= {unix, linux},

    IsForced orelse IsLinux.

default() ->
    ensure_data_dir(),
    DataDir = get_data_dir(),

    DefaultQuotas = memory_quota:default_quotas([kv, cbas, fts]),
    {_, KvQuota} = lists:keyfind(kv, 1, DefaultQuotas),
    {_, FTSQuota} = lists:keyfind(fts, 1, DefaultQuotas),
    {_, CBASQuota} = lists:keyfind(cbas, 1, DefaultQuotas),

    PortMeta = case application:get_env(rest_port) of
                   {ok, _Port} -> local;
                   undefined -> global
               end,

    BreakpadMinidumpDir = path_config:minidump_dir(),
    ok = misc:mkdir_p(BreakpadMinidumpDir),

    IsEnterprise = init_is_enterprise(),
    LdapEnabled = init_ldap_enabled(),

    {ok, LogDir} = application:get_env(ns_server, error_logger_mf_dir),

    {AuditGlobalLogs, AuditLocalLogs} =
        case misc:get_env_default(path_audit_log, []) of
            [] ->
                {[{log_path, LogDir}], []};
            Path ->
                {[], [{log_path, Path}]}
        end,

    [{{node, node(), config_version}, get_current_version()},
     {directory, path_config:component_path(data, "config")},
     {{node, node(), is_enterprise}, IsEnterprise},
     {{node, node(), ldap_enabled}, LdapEnabled},
     {index_aware_rebalance_disabled, false},
     {max_bucket_count, 10},
     {autocompaction, [{database_fragmentation_threshold, {30, undefined}},
                       {view_fragmentation_threshold, {30, undefined}}]},
     {set_view_update_daemon,
      [{update_interval, 5000},
       {update_min_changes, 5000},
       {replica_update_min_changes, 5000}]},
     {{node, node(), compaction_daemon}, [{check_interval, 30},
                                          {min_db_file_size, 131072},
                                          {min_view_file_size, 20 * 1024 * 1024}]},
     {nodes_wanted, [node()]},
     {quorum_nodes, [node()]},
     {server_groups, [[{uuid, <<"0">>},
                       {name, <<"Group 1">>},
                       {nodes, [node()]}]]},
     {{node, node(), membership}, active},
     %% In general, the value in these key-value pairs are property lists,
     %% like [{prop_atom1, value1}, {prop_atom2, value2}].
     %%
     %% See the proplists erlang module.
     %%
     %% A change to any of these rest properties probably means a restart of
     %% mochiweb is needed.
     %%
     %% Modifiers: menelaus REST API
     %% Listeners: some menelaus module that configures/reconfigures mochiweb
     {rest,
      [{port, 8091}]},

     {{couchdb, max_parallel_indexers}, 4},
     {{couchdb, max_parallel_replica_indexers}, 2},

     {{node, node(), rest},
      [{port, misc:get_env_default(rest_port, 8091)}, % Port number of the REST admin API and UI.
       {port_meta, PortMeta}]},

     {{node, node(), ssl_rest_port},
      case IsEnterprise of
          true -> misc:get_env_default(ssl_rest_port, 18091);
          _ -> undefined
      end},

     {{node, node(), capi_port},
      misc:get_env_default(capi_port, 8092)},

     {{node, node(), ssl_capi_port},
      case IsEnterprise of
          true -> misc:get_env_default(ssl_capi_port, 18092);
          _ -> undefined
      end},

     {{node, node(), query_port},
      misc:get_env_default(query_port, 8093)},

     {{node, node(), ssl_query_port},
      case IsEnterprise of
          true -> misc:get_env_default(ssl_query_port, 18093);
          _ -> undefined
      end},

     {{node, node(), projector_port},
      misc:get_env_default(projector_port, 9999)},

     {{node, node(), xdcr_rest_port},
      misc:get_env_default(xdcr_rest_port, 9998)},

     {{node, node(), indexer_admin_port},
      misc:get_env_default(indexer_admin_port, 9100)},

     {{node, node(), indexer_scan_port},
      misc:get_env_default(indexer_scan_port, 9101)},

     {{node, node(), indexer_http_port},
      misc:get_env_default(indexer_http_port, 9102)},

     {{node, node(), indexer_https_port},
            case IsEnterprise of
                true -> misc:get_env_default(indexer_https_port, 19102);
                _ -> undefined
            end},

     {{node, node(), indexer_stinit_port},
      misc:get_env_default(indexer_stinit_port, 9103)},

     {{node, node(), indexer_stcatchup_port},
      misc:get_env_default(indexer_stcatchup_port, 9104)},

     {{node, node(), indexer_stmaint_port},
      misc:get_env_default(indexer_stmaint_port, 9105)},

     {{node, node(), fts_http_port},
      misc:get_env_default(fts_http_port, 8094)},

     {{node, node(), fts_ssl_port},
      case IsEnterprise of
          true -> misc:get_env_default(fts_ssl_port, 18094);
          _ -> undefined
      end},

     {{node, node(), cbas_http_port},
      misc:get_env_default(cbas_http_port, 8095)},

     {{node, node(), cbas_admin_port},
      misc:get_env_default(cbas_admin_port, 9110)},

     {{node, node(), cbas_cc_http_port},
      misc:get_env_default(cbas_cc_http_port, 9111)},

     {{node, node(), cbas_cc_cluster_port},
      misc:get_env_default(cbas_cc_cluster_port, 9112)},

     {{node, node(), cbas_cc_client_port},
      misc:get_env_default(cbas_cc_client_port, 9113)},

     {{node, node(), cbas_console_port},
      misc:get_env_default(cbas_console_port, 9114)},

     {{node, node(), cbas_cluster_port},
      misc:get_env_default(cbas_cluster_port, 9115)},

     {{node, node(), cbas_data_port},
      misc:get_env_default(cbas_data_port, 9116)},

     {{node, node(), cbas_result_port},
      misc:get_env_default(cbas_result_port, 9117)},

     {{node, node(), cbas_messaging_port},
      misc:get_env_default(cbas_messaging_port, 9118)},

     {{node, node(), cbas_debug_port},
      misc:get_env_default(cbas_debug_port, -1)},

     {{node, node(), cbas_metadata_callback_port},
      misc:get_env_default(cbas_metadata_callback_port, 9119)},

     {{node, node(), cbas_replication_port},
      misc:get_env_default(cbas_replication_port, 9120)},

     {{node, node(), cbas_metadata_port},
      misc:get_env_default(cbas_metadata_port, 9121)},

     {{node, node(), cbas_parent_port},
      misc:get_env_default(cbas_parent_port, 9122)},

     {{node, node(), cbas_ssl_port},
      case IsEnterprise of
          true -> misc:get_env_default(cbas_ssl_port, 18095);
          _ -> undefined
      end},

     {{node, node(), eventing_http_port},
      misc:get_env_default(eventing_http_port, 8096)},

     {{node, node(), eventing_https_port},
      case IsEnterprise of
          true -> misc:get_env_default(eventing_https_port, 18096);
          _ -> undefined
      end},

     %% Default config for metakv index settings in minimum supported version,
     %% VERSION_40.
     index_settings_manager:config_default_40(),

     %% {rest_creds, {User, {password, {Salt, Mac}}}}
     %% {rest_creds, null} means no login/password auth check.
     %% read_only_user_creds has the same format
     {rest_creds, null},
     {read_only_user_creds, null},

     {remote_clusters, []},
     {{node, node(), isasl}, [{path, filename:join(DataDir, ?ISASL_PW)}]},

     {audit,
      [{auditd_enabled, false},
       {rotate_interval, 86400},
       {rotate_size, 20*1024*1024},
       {disabled, []},
       {sync, []}] ++ AuditGlobalLogs},

     {{node, node(), audit}, AuditLocalLogs},

     {memcached, []},

     {{node, node(), memcached_defaults},
      [{maxconn, 30000},
       {dedicated_port_maxconn, 5000},
       {ssl_cipher_list, "HIGH"},
       {connection_idle_time, 0},
       {verbosity, 0},
       {privilege_debug, false},
       {breakpad_enabled, true},
       %% Location that Breakpad should write minidumps upon memcached crash.
       {breakpad_minidump_dir_path, BreakpadMinidumpDir},
       {dedupe_nmvb_maps, false},
       {tracing_enabled, IsEnterprise},
       {datatype_snappy, true}]},

     %% Memcached config
     {{node, node(), memcached},
      [{port, misc:get_env_default(memcached_port, 11210)},
       {dedicated_port, misc:get_env_default(memcached_dedicated_port, 11209)},
       {ssl_port, case IsEnterprise of
                      true -> misc:get_env_default(memcached_ssl_port, 11207);
                      _ -> undefined
                  end},
       {admin_user, "@ns_server"},
       {other_users, ["@cbq-engine", "@projector", "@goxdcr", "@index", "@fts", "@eventing", "@cbas"]},
       {admin_pass, binary_to_list(couch_uuids:random())},
       {engines,
        [{membase,
          [{engine, path_config:component_path(lib, "memcached/ep.so")},
           {static_config_string,
            "failpartialwarmup=false"}]},
         {memcached,
          [{engine,
            path_config:component_path(lib, "memcached/default_engine.so")},
           {static_config_string, "vb0=true"}]}]},
       {config_path, path_config:default_memcached_config_path()},
       {audit_file, ns_audit_cfg:default_audit_json_path()},
       {rbac_file, filename:join(path_config:component_path(data, "config"), "memcached.rbac")},
       {log_path, LogDir},
       %% Prefix of the log files within the log path that should be rotated.
       {log_prefix, "memcached.log"},
       %% Number of recent log files to retain.
       {log_generations, 20},
       %% how big log file needs to grow before memcached starts using
       %% next file
       {log_cyclesize, 1024*1024*10},
       %% flush interval of memcached's logger in seconds
       {log_sleeptime, 19},
       %% Milliseconds between log rotation runs.
       {log_rotation_period, 39003}]},

     {{node, node(), memcached_config},
      {[
        {interfaces,
         {memcached_config_mgr, omit_missing_mcd_ports,
          [
           {[{host, <<"*">>},
             {port, port},
             {maxconn, maxconn}]},

           {[{host, <<"*">>},
             {port, dedicated_port},
             {maxconn, dedicated_port_maxconn}]},

           {[{host, <<"*">>},
             {port, ssl_port},
             {maxconn, maxconn},
             {ssl, {[{key, list_to_binary(ns_ssl_services_setup:memcached_key_path())},
                     {cert, list_to_binary(ns_ssl_services_setup:memcached_cert_path())}]}}]}
          ]}},

        {ssl_cipher_list, {"~s", [ssl_cipher_list]}},
        {client_cert_auth, {memcached_config_mgr, client_cert_auth, []}},
        {ssl_minimum_protocol, {memcached_config_mgr, ssl_minimum_protocol, []}},

        {connection_idle_time, connection_idle_time},
        {privilege_debug, privilege_debug},

        {breakpad,
         {[{enabled, breakpad_enabled},
           {minidump_dir, {memcached_config_mgr, get_minidump_dir, []}}]}},

        {admin, {"~s", [admin_user]}},

        {verbosity, verbosity},
        {audit_file, {"~s", [audit_file]}},
        {rbac_file, {"~s", [rbac_file]}},
        {dedupe_nmvb_maps, dedupe_nmvb_maps},
        {tracing_enabled, tracing_enabled},
        {datatype_snappy, {memcached_config_mgr, is_snappy_enabled, []}},
        {xattr_enabled, {memcached_config_mgr, is_enabled, [?VERSION_50]}},
        {scramsha_fallback_salt, {memcached_config_mgr, get_fallback_salt, []}},

        {logger,
         {[{filename, {"~s/~s", [log_path, log_prefix]}},
           {cyclesize, log_cyclesize},
           {sleeptime, log_sleeptime}]}}
       ]}},

     {memory_quota, KvQuota},
     {fts_memory_quota, FTSQuota},
     {cbas_memory_quota, CBASQuota},

     {buckets, [{configs, []}]},

     %% Secure headers config
     {secure_headers, []},

     %% Moxi config. This is
     %% per-node so command
     %% line override
     %% doesn't propagate
     {{node, node(), moxi}, [{port, misc:get_env_default(moxi_port, 11211)},
                             {verbosity, ""}
                            ]},

     %% removed since 4.0
     {{node, node(), port_servers}, []},

     {{node, node(), ns_log}, [{filename, filename:join(DataDir, ?NS_LOG)}]},

     %% Modifiers: menelaus
     %% Listeners: ? possibly ns_log
     {email_alerts,
      [{recipients, ["root@localhost"]},
       {sender, "couchbase@localhost"},
       {enabled, false},
       {email_server, [{user, ""},
                       {pass, ""},
                       {host, "localhost"},
                       {port, 25},
                       {encrypt, false}]},
       {alerts, [auto_failover_node, auto_failover_maximum_reached,
                 auto_failover_other_nodes_down,
                 auto_failover_cluster_too_small, auto_failover_disabled,
                 ip, disk, overhead, ep_oom_errors, ep_item_commit_failed,
                 audit_dropped_events, indexer_ram_max_usage,
                 ep_clock_cas_drift_threshold_exceeded,
                 communication_issue]}
      ]},
     {alert_limits, [
       %% Maximum percentage of overhead compared to max bucket size (%)
       {max_overhead_perc, 50},
       %% Maximum disk usage before warning (%)
       {max_disk_used, 90},
       %% Maximum Indexer RAM Usage before warning (%)
       {max_indexer_ram, 75}
      ]},
     {replication, [{enabled, true}]},
     {log_redaction_default_cfg, [{redact_level, none}]},

     {auto_failover_cfg, [{enabled, true},
                          % timeout is the time (in seconds) a node needs to be
                          % down before it is automatically faileovered
                          {timeout, 120},
                          % max_nodes is the maximum number of nodes that may be
                          % automatically failovered
                          {max_nodes, 1},
                          % count is the number of nodes that were auto-failovered
                          {count, 0}]},
     % auto-reprovision (mostly applicable to ephemeral buckets) is the operation that
     % is carried out when memcached process on a node restarts within the auto-failover
     % timeout.
     {auto_reprovision_cfg, [{enabled, true},
                             % max_nodes is the maximum number of nodes that may be
                             % automatically reprovisioned
                             {max_nodes, 1},
                             % count is the number of nodes that were auto-reprovisioned
                             {count, 0}]},

     %% everything is unlimited by default
     {{request_limit, rest}, undefined},
     {{request_limit, capi}, undefined},
     {drop_request_memory_threshold_mib, undefined},
     {password_policy, [{min_length, 6}, {must_present, []}]}] ++
        rebalance_quirks:default_config().

%% Recursively replace all strings in a hierarchy that start
%% with a given Prefix with a ReplacementPrefix.  For example,
%% use it like: prefix_replace("/opt/membase/bin", "/opt/couchbase/bin", ConfigKVItem).
prefix_replace(Prefix, ReplacementPrefix, L) when is_list(L) ->
    case lists:prefix(Prefix, L) of
         true  -> ReplacementPrefix ++ lists:nthtail(length(Prefix), L);
         false -> lists:map(fun (X) ->
                                prefix_replace(Prefix, ReplacementPrefix, X)
                            end,
                            L)
    end;
prefix_replace(Prefix, ReplacementPrefix, T) when is_tuple(T) ->
    list_to_tuple(prefix_replace(Prefix, ReplacementPrefix, tuple_to_list(T)));
prefix_replace(_Prefix, _ReplacementPrefix, X) -> X.

%% returns list of changes to config to upgrade it to current version.
%% This will be invoked repeatedly by ns_config until list is empty.
%%
%% NOTE: API-wise we could return new config but that would require us
%% to handle vclock updates
-spec upgrade_config([[{term(), term()}]]) -> [{set, term(), term()}].
upgrade_config(Config) ->
    assert_no_tap_buckets(Config),

    CurrentVersion = get_current_version(),
    case ns_config:search_node(node(), Config, config_version) of
        {value, CurrentVersion} ->
            [];
        {value, {4,0}} ->
            [{set, {node, node(), config_version}, {4,1,1}} |
             upgrade_config_from_4_0_to_4_1_1(Config)];
        {value, {4,1,1}} ->
            [{set, {node, node(), config_version}, {4,5}} |
             upgrade_config_from_4_1_1_to_4_5()];
        {value, {4,5}} ->
<<<<<<< HEAD
            [{set, {node, node(), config_version}, {5,0}} |
             upgrade_config_from_4_5_to_5_0(Config)];
        {value, {5,0}} ->
            [{set, {node, node(), config_version}, CurrentVersion} |
             upgrade_config_from_5_0_to_5_5(Config)];
=======
            [{set, {node, node(), config_version}, {4,6,5}} |
             upgrade_config_from_4_5_to_4_6_5()];
        {value, {4,6,5}} ->
            [{set, {node, node(), config_version}, {5,0}} |
             upgrade_config_from_4_6_5_to_5_0(Config)];
        {value, {5,0}} ->
            [{set, {node, node(), config_version}, CurrentVersion},
             upgrade_config_from_5_0_to_5_1_1()];
>>>>>>> a5db776e
        V0 ->
            OldVersion =
                case V0 of
                    false ->
                        {1, 7};
                    {value, V1} ->
                        V1
                end,

            ?log_error("Detected an attempt to offline upgrade "
                       "from unsupported version ~p. Terminating.", [OldVersion]),
            catch ale:sync_all_sinks(),
            misc:halt(1)
    end.

assert_no_tap_buckets(Config) ->
    case cluster_compat_mode:have_non_dcp_buckets(Config) of
        false ->
            ok;
        {true, BadBuckets} ->
            ?log_error("Can't offline upgrade since there're non-dcp buckets: ~p",
                       [BadBuckets]),
            misc:halt(1)
    end.

upgrade_key(Key, DefaultConfig) ->
    WholeKey = {node, node(), Key},
    {value, Value} = ns_config:search([DefaultConfig], WholeKey),
    {set, WholeKey, Value}.

upgrade_sub_keys(Key, SubKeys, Config, DefaultConfig) ->
    WholeKey = {node, node(), Key},
    {value, DefaultVal} = ns_config:search([DefaultConfig], WholeKey),
    {value, CurrentVal} = ns_config:search(Config, WholeKey),
    {set, WholeKey, do_upgrade_sub_keys(SubKeys, CurrentVal, DefaultVal)}.

do_upgrade_sub_keys(SubKeys, {Json}, {DefaultJson}) ->
    {do_upgrade_sub_keys(SubKeys, Json, DefaultJson)};
do_upgrade_sub_keys(SubKeys, Props, DefaultProps) ->
    lists:foldl(
      fun ({delete, SubKey}, Acc) ->
              lists:keydelete(SubKey, 1, Acc);
          (SubKey, Acc) ->
              Val = {SubKey, _} = lists:keyfind(SubKey, 1, DefaultProps),
              lists:keystore(SubKey, 1, Acc, Val)
      end, Props, SubKeys).

upgrade_config_from_4_0_to_4_1_1(Config) ->
    ?log_info("Upgrading config from 4.0 to 4.1.1"),
    do_upgrade_config_from_4_0_to_4_1_1(Config, default()).

do_upgrade_config_from_4_0_to_4_1_1(_Config, DefaultConfig) ->
    [upgrade_key(memcached_defaults, DefaultConfig),
     upgrade_key(memcached_config, DefaultConfig)].

upgrade_config_from_4_1_1_to_4_5() ->
    DefaultConfig = default(),
    do_upgrade_config_from_4_1_1_to_4_5(DefaultConfig).

do_upgrade_config_from_4_1_1_to_4_5(DefaultConfig) ->
    [upgrade_key(memcached_config, DefaultConfig),
     upgrade_key(memcached_defaults, DefaultConfig),
     upgrade_key(compaction_daemon, DefaultConfig)].

upgrade_config_from_4_5_to_4_6_5() ->
    rebalance_quirks:upgrade_config_project_intact_patched().

<<<<<<< HEAD
do_upgrade_config_from_4_5_to_5_0(Config, DefaultConfig) ->
    [upgrade_sub_keys(memcached, [rbac_file], Config, DefaultConfig),
     upgrade_key(memcached_defaults, DefaultConfig),
     upgrade_key(memcached_config, DefaultConfig)].
=======
upgrade_config_from_4_6_5_to_5_0(Config) ->
    do_upgrade_config_from_4_6_5_to_5_0(Config, default()).

do_upgrade_config_from_4_6_5_to_5_0(Config, DefaultConfig) ->
    McdKey = {node, node(), memcached},
    {value, CurrentMcdConfig} = ns_config:search(Config, McdKey),
    {value, DefaultMcdConfig} = ns_config:search([DefaultConfig], McdKey),
    RBACFileTupleMcd = {rbac_file, _} = lists:keyfind(rbac_file, 1, DefaultMcdConfig),

    NewMcdConfig = lists:keystore(rbac_file, 1, CurrentMcdConfig, RBACFileTupleMcd),

    DefaultsKey = {node, node(), memcached_defaults},
    {value, McdDefaults} = ns_config:search([DefaultConfig], DefaultsKey),

    JTKey = {node, node(), memcached_config},
    {value, DefaultJsonTemplateConfig} = ns_config:search([DefaultConfig], JTKey),
>>>>>>> a5db776e

upgrade_config_from_5_0_to_5_5(Config) ->
    DefaultConfig = default(),
    do_upgrade_config_from_5_0_to_5_5(Config, DefaultConfig).

do_upgrade_config_from_5_0_to_5_5(Config, DefaultConfig) ->
    [upgrade_key(memcached_config, DefaultConfig),
     upgrade_key(memcached_defaults, DefaultConfig),
     upgrade_sub_keys(memcached, [other_users], Config, DefaultConfig)].

upgrade_config_from_5_0_to_5_1_1() ->
    rebalance_quirks:upgrade_config_project_intact_patched().

encrypt_config_val(Val) ->
    {ok, Encrypted} = encryption_service:encrypt(term_to_binary(Val)),
    {encrypted, Encrypted}.

encrypt(Config) ->
    misc:rewrite_tuples(fun ({admin_pass, Pass}) ->
                                {stop, {admin_pass, encrypt_config_val(Pass)}};
                            ({sasl_password, Pass}) ->
                                {stop, {sasl_password, encrypt_config_val(Pass)}};
                            ({metakv_sensitive, Val}) ->
                                {stop, {metakv_sensitive, encrypt_config_val(Val)}};
                            ({cookie, Cookie}) ->
                                {stop, {cookie, encrypt_config_val(Cookie)}};
                            ({pass, Pass}) ->
                                {stop, {pass, encrypt_config_val(Pass)}};
                            (_) ->
                                continue
                        end, Config).

encrypt_and_save(Config) ->
    {value, DirPath} = ns_config:search(Config, directory),
    Dynamic = ns_config:get_kv_list_with_config(Config),
    case cluster_compat_mode:is_enterprise() of
        true ->
            {ok, DataKey} = encryption_service:get_data_key(),
            EncryptedConfig = encrypt(Dynamic),
            ns_config:save_config_sync([EncryptedConfig], DirPath),
            encryption_service:maybe_clear_backup_key(DataKey);
        false ->
            ns_config:save_config_sync([Dynamic], DirPath)
    end.

decrypt(Config) ->
    misc:rewrite_tuples(fun ({encrypted, Val}) when is_binary(Val) ->
                                {ok, Decrypted} = encryption_service:decrypt(Val),
                                {stop, binary_to_term(Decrypted)};
                            (_) ->
                                continue
                        end, Config).

upgrade_4_0_to_4_1_1_test() ->
    Cfg = [[{some_key, some_value},
            {{node, node(), memcached}, old_memcached_config},
            {{node, node(), port_servers}, old_port_servers},
            {{node, node(), memcached_default}, old_memcached_defaults},
            {{node, node(), memcached_config}, old_memcached_config}]],
    Default = [{{node, node(), memcached_defaults}, new_memcached_defaults},
               {{node, node(), port_servers}, new_port_servers},
               {{node, node(), memcached}, new_memcached},
               {{node, node(), memcached_config}, new_memcached_config}],
    ?assertMatch([{set, {node, _, memcached_defaults}, new_memcached_defaults},
                  {set, {node, _, memcached_config}, new_memcached_config}],
                 do_upgrade_config_from_4_0_to_4_1_1(Cfg, Default)).

upgrade_4_1_1_to_4_5_test() ->
    Default = [{{node, node(), memcached_config}, memcached_config},
               {{node, node(), memcached}, memcached},
               {{node, node(), memcached_defaults}, memcached_defaults},
               {{node, node(), compaction_daemon}, compaction_daemon_config}],

    ?assertMatch([{set, {node, _, memcached_config}, memcached_config},
                  {set, {node, _, memcached_defaults}, memcached_defaults},
                  {set, {node, _, compaction_daemon}, compaction_daemon_config}],
                 do_upgrade_config_from_4_1_1_to_4_5(Default)).

upgrade_4_6_5_to_5_0_test() ->
    Cfg = [[{some_key, some_value},
            {{node, node(), memcached},
             [{old, info}]},
            {{node, node(), memcached_defaults}, old_memcached_defaults},
            {{node, node(), memcached_config}, old_memcached_config}]],
    Default = [{{node, node(), memcached}, [{some, stuff},
                                            {rbac_file, rbac_file_path}]},
               {{node, node(), memcached_defaults}, [{some, stuff},
                                            {new_field, enable}]},
               {{node, node(), memcached_config}, new_memcached_config}],

    ?assertMatch([{set, {node, _, memcached}, [{old, info},
                                               {rbac_file, rbac_file_path}]},
                  {set, {node, _, memcached_defaults}, [{some, stuff},
                                               {new_field, enable}]},
                  {set, {node, _, memcached_config}, new_memcached_config}],
                 do_upgrade_config_from_4_6_5_to_5_0(Cfg, Default)).

upgrade_5_0_to_5_5_test() ->
    Cfg = [[{some_key, some_value},
            {{node, node(), memcached}, [{old, info}, {other_users, old}]},
            {{node, node(), memcached_defaults}, old_memcached_defaults},
            {{node, node(), memcached_config}, old_memcached_config}]],

    Default = [{{node, node(), memcached}, [{some, stuff}, {other_users, new}]},
               {{node, node(), memcached_defaults}, [{some, stuff},
                                                     {new_field, enable}]},
               {{node, node(), memcached_config}, new_memcached_config}],

    ?assertMatch([{set, {node, _, memcached_config}, new_memcached_config},
                  {set, {node, _, memcached_defaults}, [{some, stuff},
                                                        {new_field, enable}]},
                  {set, {node, _, memcached}, [{old, info}, {other_users, new}]}],
                 do_upgrade_config_from_5_0_to_5_5(Cfg, Default)).

no_upgrade_on_current_version_test() ->
    ?assertEqual([], upgrade_config([[{{node, node(), config_version}, get_current_version()}]])).

prefix_replace_test() ->
    ?assertEqual("", prefix_replace("/foo", "/bar", "")),
    ?assertEqual(foo, prefix_replace("/foo", "/bar", foo)),
    ?assertEqual([], prefix_replace("/foo", "/bar", [])),
    ?assertEqual([foo], prefix_replace("/foo", "/bar", [foo])),
    ?assertEqual("/bar/x", prefix_replace("/foo", "/bar", "/foo/x")),
    ?assertEqual([1, "/bar/x", 2], prefix_replace("/foo", "/bar", [1, "/foo/x", 2])),
    ?assertEqual({1, "/bar/x", 2}, prefix_replace("/foo", "/bar", {1, "/foo/x", 2})),
    ?assertEqual([1, "/bar/x", {"/bar/x"}],
                 prefix_replace("/foo", "/bar", [1, "/foo/x", {"/foo/x"}])).<|MERGE_RESOLUTION|>--- conflicted
+++ resolved
@@ -26,11 +26,7 @@
 -define(NS_LOG, "ns_log").
 
 get_current_version() ->
-<<<<<<< HEAD
     list_to_tuple(?VERSION_55).
-=======
-    {5,1,1}.
->>>>>>> a5db776e
 
 ensure_data_dir() ->
     RawDir = path_config:component_path(data),
@@ -513,22 +509,17 @@
             [{set, {node, node(), config_version}, {4,5}} |
              upgrade_config_from_4_1_1_to_4_5()];
         {value, {4,5}} ->
-<<<<<<< HEAD
-            [{set, {node, node(), config_version}, {5,0}} |
-             upgrade_config_from_4_5_to_5_0(Config)];
-        {value, {5,0}} ->
-            [{set, {node, node(), config_version}, CurrentVersion} |
-             upgrade_config_from_5_0_to_5_5(Config)];
-=======
             [{set, {node, node(), config_version}, {4,6,5}} |
              upgrade_config_from_4_5_to_4_6_5()];
         {value, {4,6,5}} ->
             [{set, {node, node(), config_version}, {5,0}} |
              upgrade_config_from_4_6_5_to_5_0(Config)];
         {value, {5,0}} ->
-            [{set, {node, node(), config_version}, CurrentVersion},
+            [{set, {node, node(), config_version}, {5,1,1}},
              upgrade_config_from_5_0_to_5_1_1()];
->>>>>>> a5db776e
+        {value, {5,1,1}} ->
+            [{set, {node, node(), config_version}, CurrentVersion} |
+             upgrade_config_from_5_1_1_to_5_5(Config)];
         V0 ->
             OldVersion =
                 case V0 of
@@ -596,41 +587,25 @@
 upgrade_config_from_4_5_to_4_6_5() ->
     rebalance_quirks:upgrade_config_project_intact_patched().
 
-<<<<<<< HEAD
-do_upgrade_config_from_4_5_to_5_0(Config, DefaultConfig) ->
+upgrade_config_from_4_6_5_to_5_0(Config) ->
+    do_upgrade_config_from_4_6_5_to_5_0(Config, default()).
+
+do_upgrade_config_from_4_6_5_to_5_0(Config, DefaultConfig) ->
     [upgrade_sub_keys(memcached, [rbac_file], Config, DefaultConfig),
      upgrade_key(memcached_defaults, DefaultConfig),
      upgrade_key(memcached_config, DefaultConfig)].
-=======
-upgrade_config_from_4_6_5_to_5_0(Config) ->
-    do_upgrade_config_from_4_6_5_to_5_0(Config, default()).
-
-do_upgrade_config_from_4_6_5_to_5_0(Config, DefaultConfig) ->
-    McdKey = {node, node(), memcached},
-    {value, CurrentMcdConfig} = ns_config:search(Config, McdKey),
-    {value, DefaultMcdConfig} = ns_config:search([DefaultConfig], McdKey),
-    RBACFileTupleMcd = {rbac_file, _} = lists:keyfind(rbac_file, 1, DefaultMcdConfig),
-
-    NewMcdConfig = lists:keystore(rbac_file, 1, CurrentMcdConfig, RBACFileTupleMcd),
-
-    DefaultsKey = {node, node(), memcached_defaults},
-    {value, McdDefaults} = ns_config:search([DefaultConfig], DefaultsKey),
-
-    JTKey = {node, node(), memcached_config},
-    {value, DefaultJsonTemplateConfig} = ns_config:search([DefaultConfig], JTKey),
->>>>>>> a5db776e
-
-upgrade_config_from_5_0_to_5_5(Config) ->
+
+upgrade_config_from_5_0_to_5_1_1() ->
+    rebalance_quirks:upgrade_config_project_intact_patched().
+
+upgrade_config_from_5_1_1_to_5_5(Config) ->
     DefaultConfig = default(),
-    do_upgrade_config_from_5_0_to_5_5(Config, DefaultConfig).
-
-do_upgrade_config_from_5_0_to_5_5(Config, DefaultConfig) ->
+    do_upgrade_config_from_5_1_1_to_5_5(Config, DefaultConfig).
+
+do_upgrade_config_from_5_1_1_to_5_5(Config, DefaultConfig) ->
     [upgrade_key(memcached_config, DefaultConfig),
      upgrade_key(memcached_defaults, DefaultConfig),
      upgrade_sub_keys(memcached, [other_users], Config, DefaultConfig)].
-
-upgrade_config_from_5_0_to_5_1_1() ->
-    rebalance_quirks:upgrade_config_project_intact_patched().
 
 encrypt_config_val(Val) ->
     {ok, Encrypted} = encryption_service:encrypt(term_to_binary(Val)),
@@ -716,7 +691,7 @@
                   {set, {node, _, memcached_config}, new_memcached_config}],
                  do_upgrade_config_from_4_6_5_to_5_0(Cfg, Default)).
 
-upgrade_5_0_to_5_5_test() ->
+upgrade_5_1_1_to_5_5_test() ->
     Cfg = [[{some_key, some_value},
             {{node, node(), memcached}, [{old, info}, {other_users, old}]},
             {{node, node(), memcached_defaults}, old_memcached_defaults},
@@ -731,7 +706,7 @@
                   {set, {node, _, memcached_defaults}, [{some, stuff},
                                                         {new_field, enable}]},
                   {set, {node, _, memcached}, [{old, info}, {other_users, new}]}],
-                 do_upgrade_config_from_5_0_to_5_5(Cfg, Default)).
+                 do_upgrade_config_from_5_1_1_to_5_5(Cfg, Default)).
 
 no_upgrade_on_current_version_test() ->
     ?assertEqual([], upgrade_config([[{{node, node(), config_version}, get_current_version()}]])).
