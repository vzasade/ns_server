%% @author Couchbase <info@couchbase.com>
%% @copyright 2017-2020 Couchbase, Inc.
%%
%% Licensed under the Apache License, Version 2.0 (the "License");
%% you may not use this file except in compliance with the License.
%% You may obtain a copy of the License at
%%
%%      http://www.apache.org/licenses/LICENSE-2.0
%%
%% Unless required by applicable law or agreed to in writing, software
%% distributed under the License is distributed on an "AS IS" BASIS,
%% WITHOUT WARRANTIES OR CONDITIONS OF ANY KIND, either express or implied.
%% See the License for the specific language governing permissions and
%% limitations under the License.
%%

%% @doc implementation of pools REST API's

-module(menelaus_web_pools).

-include("ns_common.hrl").
-include("ns_heart.hrl").
-include("cut.hrl").

-export([handle_pools/1,
         check_and_handle_pool_info/2,
         handle_pool_info_streaming/2,
         handle_pool_settings_post/1,
         handle_terse_cluster_info/1]).

%% for hibernate
-export([handle_pool_info_wait_wake/4]).

-import(menelaus_util,
        [reply_json/2,
         reply_json/3,
         local_addr/1,
         encode_json/1,
         reply_ok/4,
         bin_concat_path/1,
         bin_concat_path/2,
         format_server_time/1,
         handle_streaming/2,
         reply/2]).

handle_pools(Req) ->
    %% TODO RBAC for the time being let's tell the UI that the user is admin
    %% later there will be an API to test the permissions

    Enterprise = cluster_compat_mode:is_enterprise(),
    AllowedServices =
        ns_cluster_membership:allowed_services(case Enterprise of
                                                   true ->
                                                       enterprise;
                                                   false ->
                                                       community
                                               end),
    RV1 = [{isAdminCreds, true},
           {isROAdminCreds, false},
           {isEnterprise, Enterprise},
           {allowedServices, AllowedServices},
           {isIPv6, misc:is_ipv6()}, %% Obsolete, use 'addressFamily' from
                                     %% /pools/default or /nodes/self instead
           {isDeveloperPreview, cluster_compat_mode:is_developer_preview()},
           {packageVariant,
            menelaus_web_cache:get_static_value(package_variant)}
           | get_content_for_provisioned_system()],
    RV = RV1 ++ menelaus_web_cache:get_static_value(versions),
    reply_json(Req, {struct, RV}).

get_content_for_provisioned_system() ->
    {Pools, Settings, UUID} =
        case ns_config_auth:is_system_provisioned() of
            true ->
                UUID1 = menelaus_web:get_uuid(),
                Pools1 = [{struct,
                           [{name, <<"default">>},
                            {uri, <<"/pools/default?uuid=", UUID1/binary>>},
                            {streamingUri, <<"/poolsStreaming/default?uuid=", UUID1/binary>>}]}],
                Settings1 = {struct,
                             [{<<"maxParallelIndexers">>,
                               <<"/settings/maxParallelIndexers?uuid=", UUID1/binary>>},
                              {<<"viewUpdateDaemon">>,
                               <<"/settings/viewUpdateDaemon?uuid=", UUID1/binary>>}]},
                {Pools1, Settings1, UUID1};
            false ->
                {[], [], []}
        end,
    [{pools, Pools}, {settings, Settings}, {uuid, UUID}].

check_and_handle_pool_info(Id, Req) ->
    case ns_config_auth:is_system_provisioned() of
        true ->
            handle_pool_info(Id, Req);
        _ ->
            reply_json(Req, <<"unknown pool">>, 404)
    end.

handle_pool_info(Id, Req) ->
    LocalAddr = local_addr(Req),
    Query = mochiweb_request:parse_qs(Req),
    WaitChangeS = proplists:get_value("waitChange", Query),
    PassedETag = proplists:get_value("etag", Query),
    case WaitChangeS of
        undefined ->
            reply_json(Req, build_pool_info(Id, Req, normal, unstable,
                                            LocalAddr, undefined));
        _ ->
            WaitChange = list_to_integer(WaitChangeS),
            menelaus_event:register_watcher(self()),
            erlang:send_after(WaitChange, self(), wait_expired),
            handle_pool_info_wait(Req, Id, LocalAddr, PassedETag, undefined)
    end.

handle_pool_info_wait(Req, Id, LocalAddr, PassedETag, UpdateID) ->
    Info = build_pool_info(Id, Req, for_ui, stable, LocalAddr, UpdateID),
    ETag = integer_to_list(erlang:phash2(Info)),
    if
        ETag =:= PassedETag ->
            menelaus_util:hibernate(Req, ?MODULE, handle_pool_info_wait_wake,
                                    [Req, Id, LocalAddr, PassedETag]);
        true ->
            handle_pool_info_wait_tail(Req, Id, LocalAddr, ETag, UpdateID)
    end.

handle_pool_info_wait_wake(Req, Id, LocalAddr, PassedETag) ->
    receive
        wait_expired ->
            handle_pool_info_wait_tail(Req, Id, LocalAddr, PassedETag,
                                       undefined);
        {notify_watcher, ID} ->
            timer:sleep(200), %% delay a bit to catch more notifications
            LastID = menelaus_event:flush_watcher_notifications(ID),
            handle_pool_info_wait(Req, Id, LocalAddr, PassedETag, LastID);
        _ ->
            exit(normal)
    end.

handle_pool_info_wait_tail(Req, Id, LocalAddr, ETag, UpdateID) ->
    menelaus_event:unregister_watcher(self()),
    %% consume all notifications
    LastID = menelaus_event:flush_watcher_notifications(UpdateID),
    %% and reply
    {struct, PList} = build_pool_info(Id, Req, for_ui, unstable, LocalAddr,
                                      LastID),
    Info = {struct, [{etag, list_to_binary(ETag)} | PList]},
    reply_ok(Req, "application/json", encode_json(Info),
             menelaus_auth:maybe_refresh_token(Req)),
    %% this will cause some extra latency on ui perhaps,
    %% because browsers commonly assume we'll keepalive, but
    %% keeping memory usage low is imho more important
    exit(normal).


build_pool_info(Id, Req, normal, Stability, LocalAddr, UpdateID) ->
    InfoLevel =
        case menelaus_auth:has_permission({[admin, internal], all}, Req) of
            true ->
                case menelaus_auth:is_internal(Req) of
                    true ->
                        internal;
                    false ->
                        admin
                end;
            false ->
                normal
        end,

    %% NOTE: we limit our caching here for "normal" info
    %% level. Explicitly excluding UI (which InfoLevel = for_ui). This
    %% is because caching doesn't take into account "buckets version"
    %% which is important to deliver asap to UI (i.e. without any
    %% caching "staleness"). Same situation is with tasks version
    menelaus_web_cache:lookup_or_compute_with_expiration(
      {pool_details, InfoLevel, Stability, LocalAddr},
      fun () ->
              %% NOTE: token needs to be taken before building pool info
              Vsn = {ns_config:config_version_token(), nodes(), UpdateID},
              {do_build_pool_info(Id, InfoLevel, Stability, LocalAddr), 1000,
               Vsn}
      end,
      fun (_Key, _Value, {ConfigVersionToken, Nodes, OldUpdateID}) ->
              ConfigVersionToken =/= ns_config:config_version_token()
                  orelse Nodes =/= nodes()
                  orelse ((UpdateID =/= OldUpdateID) andalso
                          (UpdateID =/= undefined))
      end);
build_pool_info(Id, _Req, for_ui, Stability, LocalAddr, _UpdateID) ->
    do_build_pool_info(Id, for_ui, Stability, LocalAddr).

do_build_pool_info(Id, InfoLevel, Stability, LocalAddr) ->
    UUID = menelaus_web:get_uuid(),

    CanIncludeOtpCookie = InfoLevel =:= admin orelse InfoLevel =:= internal,
    Nodes = menelaus_web_node:build_nodes_info(CanIncludeOtpCookie, InfoLevel,
                                               Stability, LocalAddr),
    Config = ns_config:get(),

    TasksURI = bin_concat_path(["pools", Id, "tasks"],
                               [{"v", ns_doctor:get_tasks_version()}]),

    {ok, IndexesVersion0} = service_index:get_indexes_version(),
    IndexesVersion = list_to_binary(integer_to_list(IndexesVersion0)),

    GroupsV = erlang:phash2(ns_cluster_membership:server_groups(Config)),

    PropList =
        [{name, list_to_binary(Id)},
         {nodes, Nodes},
         build_buckets_info(Config, Id, UUID, Nodes),
         build_uri_with_validation(remoteClusters,
                                   "/pools/default/remoteClusters", UUID),
         build_alerts(UUID),
         build_controllers(UUID),
         build_rebalance_params(Id, UUID),
         {nodeStatusesUri, <<"/nodeStatuses">>},
         {maxBucketCount, ns_bucket:get_max_buckets()},
         {maxCollectionCount, collections:get_max_supported(num_collections)},
         {maxScopeCount, collections:get_max_supported(num_scopes)},
         {autoCompactionSettings,
          menelaus_web_autocompaction:build_global_settings(Config)},
         {tasks, {struct, [{uri, TasksURI}]}},
         {counters, {struct, ns_cluster:counters()}},
         {indexStatusURI, <<"/indexStatus?v=", IndexesVersion/binary>>},
         {serverGroupsUri,
          <<"/pools/default/serverGroups?v=",
            (list_to_binary(integer_to_list(GroupsV)))/binary>>},
         {clusterName, list_to_binary(get_cluster_name())},
         {balanced, ns_cluster_membership:is_balanced()},
         build_check_permissions_uri(InfoLevel, Id, Config),
         menelaus_web_node:build_memory_quota_info(Config),
         build_ui_params(InfoLevel),
         build_internal_params(InfoLevel),
         build_unstable_params(Stability)],
    {struct, lists:flatten(PropList)}.

build_rebalance_params(Id, UUID) ->
    RebalanceStatus = case rebalance:running() of
                          true ->
                              <<"running">>;
                          _ ->
                              <<"none">>
                      end,

    [{rebalanceStatus, RebalanceStatus},
     {rebalanceProgressUri,
      bin_concat_path(["pools", Id, "rebalanceProgress"])},
     {stopRebalanceUri, build_controller_uri("stopRebalance", UUID)}].

build_internal_params(internal) ->
    case ns_audit_cfg:get_uid() of
        undefined ->
            [];
        AuditUID ->
            [{auditUid, list_to_binary(AuditUID)}]
    end;
build_internal_params(_) ->
    [].

build_ui_params(for_ui) ->
    [{failoverWarnings, ns_bucket:failover_warnings()},
     {saslauthdEnabled, cluster_compat_mode:is_saslauthd_enabled()},
     {uiSessionTimeout,
      ns_config:read_key_fast(ui_session_timeout, undefined)}];
build_ui_params(_) ->
    [].

build_check_permissions_uri(InfoLevel, Id, Config) ->
    Params =
        case InfoLevel of
            for_ui ->
                [{"v",
                  menelaus_web_rbac:check_permissions_url_version(Config)}];
            _ ->
                []
        end,
    {checkPermissionsURI, bin_concat_path(["pools", Id, "checkPermissions"],
                                          Params)}.

build_unstable_params(stable) ->
    [];
build_unstable_params(unstable) ->
    [{storageTotals,
      {[{Key, {StoragePList}} ||
           {Key, StoragePList} <- ns_storage_conf:cluster_storage_info()]}}].

build_buckets_info(Config, Id, UUID, Nodes) ->
     BucketsVer =
        erlang:phash2(
          ns_bucket:get_bucket_names(ns_bucket:get_buckets(Config)))
        bxor erlang:phash2(
               [{proplists:get_value(hostname, KV),
                 proplists:get_value(status, KV)} || {struct, KV} <- Nodes]),
    {buckets, {struct,
               [{uri, bin_concat_path(["pools", Id, "buckets"],
                                      [{"v", BucketsVer},
                                       {"uuid", UUID}])},
                {terseBucketsBase, <<"/pools/default/b/">>},
                {terseStreamingBucketsBase, <<"/pools/default/bs/">>}]}}.

build_controller(Name, UUID) ->
    build_controller(Name, atom_to_list(Name), UUID).

build_controller(Name, Endpoint, UUID) ->
    {Name, {struct, [{uri, build_controller_uri(Endpoint, UUID)}]}}.

build_uri_with_validation(Name, Endpoint, UUID) ->
    {Name, {struct, [{uri, build_uri_with_uuid(Endpoint, UUID)},
                     {validateURI, build_validate_uri(Endpoint)}]}}.

build_controller_uri(Endpoint, UUID) ->
    build_uri_with_uuid(["/controller/", Endpoint], UUID).

build_uri_with_uuid(Endpoint, UUID) ->
    iolist_to_binary([Endpoint, "?uuid=", UUID]).

build_validate_uri(Endpoint) ->
    iolist_to_binary([Endpoint, "?just_validate=1"]).

build_controllers(UUID) ->
    {controllers,
     {struct,
      [build_controller(addNode, "addNodeV2", UUID),
       build_controller(rebalance, UUID),
       build_controller(failOver, UUID),
       build_controller(startGracefulFailover, UUID),
       build_controller(reAddNode, UUID),
       build_controller(reFailOver, UUID),
       build_controller(ejectNode, UUID),
       build_controller(setRecoveryType, UUID),
       build_uri_with_validation(setAutoCompaction,
                                 "/controller/setAutoCompaction", UUID),
       {clusterLogsCollection,
        {struct,
         [{startURI, build_controller_uri("startLogsCollection", UUID)},
          {cancelURI, build_controller_uri("cancelLogsCollection", UUID)}]}},
       %% TODO Why is this such a special case?
       {replication,
        {struct,
         [{createURI, build_controller_uri("createReplication", UUID)},
          {validateURI, build_validate_uri("/controller/createReplication")}]
        }}]}}.

build_alerts(UUID) ->
    {Alerts, AlertsSilenceToken} = menelaus_web_alerts_srv:fetch_alerts(),
    [{alerts, [build_one_alert(Alert) || Alert <- Alerts]},
     {alertsSilenceURL,
      iolist_to_binary([build_controller_uri("resetAlerts", UUID), "&token=",
                        AlertsSilenceToken])}].

build_one_alert({_Key, Msg, Time}) ->
    LocalTime = calendar:now_to_local_time(misc:time_to_timestamp(Time)),
    StrTime = format_server_time(LocalTime),

    {struct, [{msg, Msg}, {serverTime, StrTime}]}.

handle_pool_info_streaming(Id, Req) ->
    LocalAddr = local_addr(Req),
    F = fun(Stability, UpdateID) ->
                build_pool_info(Id, Req, normal, Stability, LocalAddr, UpdateID)
        end,
    handle_streaming(F, Req).

get_cluster_name() ->
    get_cluster_name(ns_config:latest()).

get_cluster_name(Config) ->
    ns_config:search(Config, cluster_name, "").

pool_settings_post_validators(Config, CompatVersion) ->
    [validator:has_params(_),
     validator:touch(clusterName, _),
     validate_memory_quota(Config, CompatVersion, _),
     validator:unsupported(_)].

validate_memory_quota(Config, CompatVersion, ValidatorState) ->
    QuotaFields =
        [{memory_quota:service_to_json_name(Service), Service} ||
            Service <- memory_quota:aware_services(CompatVersion)],
    ValidationResult =
        lists:foldl(
          fun ({Key, _}, Acc) ->
                  validator:integer(Key, Acc)
          end, ValidatorState, QuotaFields),

    Quotas = lists:filtermap(
               fun ({Key, Service}) ->
                       case validator:get_value(Key, ValidationResult) of
                           undefined ->
                               false;
                           ServiceQuota ->
                               {true, {Service, ServiceQuota}}
                       end
               end, QuotaFields),

    case Quotas of
        [] ->
            ValidationResult;
        _ ->
            do_validate_memory_quota(Config, Quotas, ValidationResult)
    end.

do_validate_memory_quota(Config, Quotas, ValidatorState) ->
    Nodes = ns_node_disco:nodes_wanted(Config),
    {ok, NodeStatuses} = ns_doctor:wait_statuses(Nodes, 3 * ?HEART_BEAT_PERIOD),
    NodeInfos =
        lists:map(
          fun (Node) ->
                  NodeStatus = dict:fetch(Node, NodeStatuses),
                  {_, MemoryData} = lists:keyfind(memory_data, 1, NodeStatus),
                  NodeServices = ns_cluster_membership:node_services(Config, Node),
                  {Node, NodeServices, MemoryData}
          end, Nodes),

    case memory_quota:check_quotas(NodeInfos, Config, Quotas) of
        ok ->
            validator:return_value(quotas, Quotas, ValidatorState);
        {error, Error} ->
            {Key, Msg} = quota_error_msg(Error),
            validator:return_error(Key, Msg, ValidatorState)
    end.

quota_error_msg({total_quota_too_high, Node, TotalQuota, MaxAllowed}) ->
    Msg = io_lib:format("Total quota (~bMB) exceeds the maximum allowed quota (~bMB) on node ~p",
                        [TotalQuota, MaxAllowed, Node]),
    {'_', Msg};
quota_error_msg({service_quota_too_low, Service, Quota, MinAllowed}) ->
    Details = case Service of
                  kv ->
                      " (current total buckets quota, or at least 256MB)";
                  _ ->
                      ""
              end,

    ServiceStr = ns_cluster_membership:user_friendly_service_name(Service),
    Msg = io_lib:format("The ~s service quota (~bMB) "
                        "cannot be less than ~bMB~s.",
                        [ServiceStr, Quota, MinAllowed, Details]),
    {memory_quota:service_to_json_name(Service), Msg}.

handle_pool_settings_post(Req) ->
    do_handle_pool_settings_post_loop(Req, 10).

do_handle_pool_settings_post_loop(_, 0) ->
    erlang:error(exceeded_retries);
do_handle_pool_settings_post_loop(Req, RetriesLeft) ->
    try
        do_handle_pool_settings_post(Req)
    catch
        throw:retry_needed ->
            do_handle_pool_settings_post_loop(Req, RetriesLeft - 1)
    end.

do_handle_pool_settings_post(Req) ->
    Config = ns_config:get(),
    CompatVersion = cluster_compat_mode:get_compat_version(Config),

    validator:handle(
      do_handle_pool_settings_post_body(Req, Config, _),
      Req, form, pool_settings_post_validators(Config, CompatVersion)).

do_handle_pool_settings_post_body(Req, Config, Values) ->
    case lists:keyfind(quotas, 1, Values) of
        {_, Quotas} ->
            case memory_quota:set_quotas(Config, Quotas) of
                ok ->
                    ok;
                retry_needed ->
                    throw(retry_needed)
            end;
        false ->
            ok
    end,

    case lists:keyfind(clusterName, 1, Values) of
        {_, ClusterName} ->
            ok = ns_config:set(cluster_name, ClusterName);
        false ->
            ok
    end,

    do_audit_cluster_settings(Req),
    reply(Req, 200).

do_audit_cluster_settings(Req) ->
    %% this is obviously raceful, but since it's just audit...
    Quotas = lists:map(
               fun (Service) ->
                       {ok, Quota} = memory_quota:get_quota(Service),
                       {Service, Quota}
               end, memory_quota:aware_services(cluster_compat_mode:get_compat_version())),
    ClusterName = get_cluster_name(),
    ns_audit:cluster_settings(Req, Quotas, ClusterName).

handle_terse_cluster_info(Req) ->
    menelaus_util:assert_is_65(),
    case ns_config_auth:is_system_provisioned() of
        true ->
            RV = handle_terse_cluster_info_inner(Req),
            reply_json(Req, {struct, RV});
        false ->
            reply_json(Req, <<"unknown pool">>, 404)
    end.

handle_terse_cluster_info_inner(Req) ->
    Orchestrator = case leader_registry:whereis_name(ns_orchestrator) of
                       undefined -> undefined;
                       RV -> node(RV)
                   end,

    Nodes = [begin
                 {struct, Props} = menelaus_web_node:build_full_node_info(
                                     N, local_addr(Req)),
                 glean_node_details(Props)
             end || N <- ns_node_disco:nodes_wanted()],

    Cfg = ns_config:get(),
    AFCfg = [{K, V} || {K, V} <- ns_config:search(Cfg, auto_failover_cfg, []),
                       lists:member(K, [enabled, timeout])],
    ARCfg = ns_config:search(Cfg, auto_reprovision_cfg, []),
    QuotaInfo = menelaus_web_node:build_memory_quota_info(Cfg),
    CCAState = ns_ssl_services_setup:client_cert_auth_state(Cfg),
    [V1 | V2] = lists:map(integer_to_list(_),
                          cluster_compat_mode:get_compat_version(Cfg)),

    [{clusterUUID, menelaus_web:get_uuid()},
     {autoFailover, {struct, AFCfg}},
     {autoReprovision, {struct, ARCfg}},
     {orchestrator, Orchestrator},
     {master, mb_master:master_node()},
     {isBalanced, ns_cluster_membership:is_balanced()},
     {quotaInfo, {struct, QuotaInfo}},
     {clusterCompatVersion, list_to_binary(V1 ++ "." ++ V2)},
     {clientCertAuthState, list_to_binary(CCAState)},
     {buckets, extract_bucket_specific_data(Cfg)},
     {nodes, Nodes}].

extract_bucket_specific_data(Config) ->
    BktsInfo =
<<<<<<< HEAD
        lists:foldl(
          fun({BName, BCfg}, Acc) ->
                  case ExtractFun(BName, BCfg) of
                      undefined ->
                          Acc;
                      Val ->
                          DisplayType = ns_bucket:display_type(BCfg),

                          case proplists:get_value(DisplayType, Acc) of
                              undefined ->
                                  [{DisplayType, {struct, [Val]}} | Acc];
                              {struct, Arr} ->
                                  NewVal = {DisplayType, {struct, [Val | Arr]}},
                                  lists:keyreplace(DisplayType, 1, Acc, NewVal)
                          end
                  end
          end, [], BucketCfgs),

    {struct, BktsInfo}.

get_stats_of_interest(Cfg, BCfgs) ->
    CommonStatsDesc = [{curr_connections,
                       <<"Total connections to this node">>}],
    MembaseStatsDesc =
        [{curr_items,
          <<"Total docs in active vBuckets on this node for this bucket">>},
         {vb_replica_curr_items,
          <<"Total docs in replica vBuckets on this node for this bucket">>},
         {vb_pending_curr_items,
          <<"Total docs in pending vBuckets on this node for this bucket">>},
         {<<"vb_active_resident_items_ratio">>,
          <<"Percentage of docs in active vBuckets in RAM on this node for "
            "this bucket">>},
         {vb_active_num,
          <<"Number of vBuckets in 'active' state on this node for this "
            "bucket">>},
         {vb_replica_num,
          <<"Number of vBuckets in 'replica' state on this node for this "
            "bucket">>},
         {vb_pending_num,
          <<"Number of vBuckets in 'pending' state on this node for this "
            "bucket">>},
         {ep_vb_total,
          <<"Number of vBuckets on this node for this bucket">>}],
    AllStatsDesc = MembaseStatsDesc ++ CommonStatsDesc,

    KVNodes = ns_cluster_membership:service_active_nodes(Cfg, kv),

    GetStatsFun =
        fun(BName, Node, StatKeys) ->
                RV = menelaus_stats:build_bucket_stats_ops_response([Node],
                                                                    BName,
                                                                    [],
                                                                    true),
                {struct, Op} = proplists:get_value(op, RV),
                {struct, Samples} = proplists:get_value(samples, Op),
                Timestamp = proplists:get_value(lastTStamp, Op),
                Stats = [begin
                             Val = case proplists:get_value(Key, Samples) of
                                       undefined ->
                                           undefined;
                                       Vals ->
                                           lists:last(Vals)
                                   end,
                             {Key, Val}
                         end || {Key, _DisplayText} <- StatKeys],
                {Node, {Stats, Timestamp}}
        end,

    GetBucketStatsFun =
        fun(Type, StatKeys) ->
                [begin
                     RV = [GetStatsFun(BName, Node, StatKeys) ||
                              Node <- KVNodes],
                     {BName, RV}
                 end || {BName, Props} <- BCfgs,
                        ns_bucket:bucket_type(Props) =:= Type]
        end,

    RV = GetBucketStatsFun(memcached, CommonStatsDesc) ++
        GetBucketStatsFun(membase, AllStatsDesc),

    {RV, {struct, AllStatsDesc}}.

glean_node_details(BucketCfgs, {Node, NodeInfo}, Stats) ->
=======
        misc:groupby_map(
          fun({BName, BCfg}) ->
                  CommonProps = [{ramQuota, ns_bucket:raw_ram_quota(BCfg)}],
                  BProps = case ns_bucket:bucket_type(BCfg) of
                               memcached ->
                                   {BName, {struct, CommonProps}};
                               _ ->
                                   NumReplicas = ns_bucket:num_replicas(BCfg),
                                   EvictP = ns_bucket:eviction_policy(BCfg),
                                   Props = [{numReplicas, NumReplicas},
                                            {evictionPolicy, EvictP}],
                                   {BName, {struct, Props ++ CommonProps}}
                           end,
                  DisplayType = menelaus_web_buckets:display_type(
                                  ns_bucket:bucket_type(BCfg),
                                  ns_bucket:storage_mode(BCfg)),
                  {DisplayType, BProps}
          end, ns_bucket:get_buckets(Config)),

    {struct, [{DT, {struct, AllBProps}} || {DT, AllBProps} <- BktsInfo]}.

glean_node_details(NodeInfo) ->
>>>>>>> 16de430a
    {struct, SysStats} = proplists:get_value(systemStats, NodeInfo),
    SwapTotal = proplists:get_value(swap_total, SysStats),
    SwapUsed = proplists:get_value(swap_used, SysStats),

    {struct, SC} = proplists:get_value(storage, NodeInfo),
    [{struct, SConf0}] = proplists:get_value(hdd, SC),
    SConf =
        lists:foldl(
          fun({Name, Key}, Acc) ->
                  Val = proplists:get_value(Key, SConf0),
                  [{Name, Val} | Acc]
          end, [], [{cbasDirs, cbas_dirs},
                    {indexPath, index_path},
                    {dbPath, path}]),

    KeysOfInterest = [hostname, version, os, uptime, cpuCount,
                      memoryTotal, memoryFree, clusterMembership,
                      status, services, nodeUUID],

    {struct,
     misc:proplist_keyfilter(lists:member(_, KeysOfInterest), NodeInfo) ++
         [{swapTotal, SwapTotal},
          {swapUsed, SwapUsed},
          {storageConf, {struct, SConf}}]}.<|MERGE_RESOLUTION|>--- conflicted
+++ resolved
@@ -537,93 +537,6 @@
 
 extract_bucket_specific_data(Config) ->
     BktsInfo =
-<<<<<<< HEAD
-        lists:foldl(
-          fun({BName, BCfg}, Acc) ->
-                  case ExtractFun(BName, BCfg) of
-                      undefined ->
-                          Acc;
-                      Val ->
-                          DisplayType = ns_bucket:display_type(BCfg),
-
-                          case proplists:get_value(DisplayType, Acc) of
-                              undefined ->
-                                  [{DisplayType, {struct, [Val]}} | Acc];
-                              {struct, Arr} ->
-                                  NewVal = {DisplayType, {struct, [Val | Arr]}},
-                                  lists:keyreplace(DisplayType, 1, Acc, NewVal)
-                          end
-                  end
-          end, [], BucketCfgs),
-
-    {struct, BktsInfo}.
-
-get_stats_of_interest(Cfg, BCfgs) ->
-    CommonStatsDesc = [{curr_connections,
-                       <<"Total connections to this node">>}],
-    MembaseStatsDesc =
-        [{curr_items,
-          <<"Total docs in active vBuckets on this node for this bucket">>},
-         {vb_replica_curr_items,
-          <<"Total docs in replica vBuckets on this node for this bucket">>},
-         {vb_pending_curr_items,
-          <<"Total docs in pending vBuckets on this node for this bucket">>},
-         {<<"vb_active_resident_items_ratio">>,
-          <<"Percentage of docs in active vBuckets in RAM on this node for "
-            "this bucket">>},
-         {vb_active_num,
-          <<"Number of vBuckets in 'active' state on this node for this "
-            "bucket">>},
-         {vb_replica_num,
-          <<"Number of vBuckets in 'replica' state on this node for this "
-            "bucket">>},
-         {vb_pending_num,
-          <<"Number of vBuckets in 'pending' state on this node for this "
-            "bucket">>},
-         {ep_vb_total,
-          <<"Number of vBuckets on this node for this bucket">>}],
-    AllStatsDesc = MembaseStatsDesc ++ CommonStatsDesc,
-
-    KVNodes = ns_cluster_membership:service_active_nodes(Cfg, kv),
-
-    GetStatsFun =
-        fun(BName, Node, StatKeys) ->
-                RV = menelaus_stats:build_bucket_stats_ops_response([Node],
-                                                                    BName,
-                                                                    [],
-                                                                    true),
-                {struct, Op} = proplists:get_value(op, RV),
-                {struct, Samples} = proplists:get_value(samples, Op),
-                Timestamp = proplists:get_value(lastTStamp, Op),
-                Stats = [begin
-                             Val = case proplists:get_value(Key, Samples) of
-                                       undefined ->
-                                           undefined;
-                                       Vals ->
-                                           lists:last(Vals)
-                                   end,
-                             {Key, Val}
-                         end || {Key, _DisplayText} <- StatKeys],
-                {Node, {Stats, Timestamp}}
-        end,
-
-    GetBucketStatsFun =
-        fun(Type, StatKeys) ->
-                [begin
-                     RV = [GetStatsFun(BName, Node, StatKeys) ||
-                              Node <- KVNodes],
-                     {BName, RV}
-                 end || {BName, Props} <- BCfgs,
-                        ns_bucket:bucket_type(Props) =:= Type]
-        end,
-
-    RV = GetBucketStatsFun(memcached, CommonStatsDesc) ++
-        GetBucketStatsFun(membase, AllStatsDesc),
-
-    {RV, {struct, AllStatsDesc}}.
-
-glean_node_details(BucketCfgs, {Node, NodeInfo}, Stats) ->
-=======
         misc:groupby_map(
           fun({BName, BCfg}) ->
                   CommonProps = [{ramQuota, ns_bucket:raw_ram_quota(BCfg)}],
@@ -637,16 +550,12 @@
                                             {evictionPolicy, EvictP}],
                                    {BName, {struct, Props ++ CommonProps}}
                            end,
-                  DisplayType = menelaus_web_buckets:display_type(
-                                  ns_bucket:bucket_type(BCfg),
-                                  ns_bucket:storage_mode(BCfg)),
-                  {DisplayType, BProps}
+                  {ns_bucket:display_type(BCfg), BProps}
           end, ns_bucket:get_buckets(Config)),
 
     {struct, [{DT, {struct, AllBProps}} || {DT, AllBProps} <- BktsInfo]}.
 
 glean_node_details(NodeInfo) ->
->>>>>>> 16de430a
     {struct, SysStats} = proplists:get_value(systemStats, NodeInfo),
     SwapTotal = proplists:get_value(swap_total, SysStats),
     SwapUsed = proplists:get_value(swap_used, SysStats),
