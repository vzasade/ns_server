--- conflicted
+++ resolved
@@ -290,11 +290,7 @@
               ({mail_auto_failover_disabled, Service, {Node, _UUID}}, S) ->
                   ?user_log(?EVENT_AUTO_FAILOVER_DISABLED,
                             "Could not auto-failover node (~p). "
-<<<<<<< HEAD
-                            "Auto-failover for ~s service is disbaled.",
-=======
                             "Auto-failover for ~s service is disabled.",
->>>>>>> 1a3d6703
                             [Node, ns_cluster_membership:user_friendly_service_name(Service)]),
                   S;
               ({failover, {Node, _UUID}}, S) ->
