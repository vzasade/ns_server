--- conflicted
+++ resolved
@@ -24,6 +24,7 @@
 -export([start_link/1, init/1]).
 
 -export([get_children/1, manage_replicators/2, nuke/1]).
+-export([get_replication_features/0]).
 
 start_link(Bucket) ->
     supervisor:start_link({local, server_name(Bucket)}, ?MODULE, []).
@@ -40,14 +41,9 @@
 
 get_children(Bucket) ->
     [{Node, C, T, M} ||
-<<<<<<< HEAD
-        {{Node, _RepFeatures}, C, T, M} <-
-            supervisor:which_children(server_name(Bucket))].
-=======
-        {{Node, _XAttr}, C, T, M}
+        {{Node, _RepFeatures}, C, T, M}
             <- supervisor:which_children(server_name(Bucket)),
         is_pid(C)].
->>>>>>> a5db776e
 
 build_child_spec(Bucket, {ProducerNode, RepFeatures} = ChildId) ->
     {ChildId,
