-module(pooled_memcached_client).

-include("ns_common.hrl").
-include("mc_constants.hrl").
-include("mc_entry.hrl").
-include("couch_db.hrl").
-include("xdcr_dcp_streamer.hrl").

-export([find_missing_revs/4, bulk_set_metas/4]).

<<<<<<< HEAD
-export([send_batch/2, extract_recv_socket/1]).

-spec find_missing_revs(any(), vbucket_id(), [{binary(), rev()}]) ->
=======
-spec find_missing_revs(any(), vbucket_id(), [{binary(), rev()}], non_neg_integer() | infinity) ->
>>>>>>> ac4192c1
                               {ok,
                                [{binary(), rev()}],
                                [{atom(), {binary(), rev()}}]}.
find_missing_revs(DestRef, Vb, IdRevs, Timeout) ->
    execute(DestRef, fun find_missing_revs_inner/4, [Vb, IdRevs, Timeout]).

send_batch({batch_socket, Socket}, Requests) ->
    BatchBytes = iolist_size(Requests),
    BatchReqs = length(Requests),
    system_stats_collector:add_histo(xdcr_batch_bytes, BatchBytes),
    system_stats_collector:add_histo(xdcr_batch_reqs, BatchReqs),
    Data1 = [<<BatchBytes:32/big, BatchReqs:32/big>> | Requests],
    ok = prim_inet:send(Socket, Data1);
send_batch(Socket, Requests) ->
    ok = prim_inet:send(Socket, Requests).

extract_recv_socket({batch_socket, S}) ->
    S;
extract_recv_socket(S) ->
    S.


find_missing_revs_inner(S, Vb, IdRevs, Timeout) ->
    SenderPid = spawn_link(
                  fun () ->
                          Data = [begin
                                      H = #mc_header{vbucket = Vb,
                                                     opcode = ?CMD_GET_META},
                                      E = #mc_entry{key = Key},
                                      mc_binary:encode(req, H, E)
                                  end || {Key, _Rev} <- IdRevs],
                          send_batch(S, Data)
                  end),
    RV = fetch_missing_revs_loop(extract_recv_socket(S), IdRevs, [], [], Timeout),
    erlang:unlink(SenderPid),
    erlang:exit(SenderPid, kill),
    misc:wait_for_process(SenderPid, infinity),
    RV.

fetch_missing_revs_loop(_S, [], Acc, AccErr, _Timeout) ->
    {ok, lists:reverse(Acc), lists:reverse(AccErr)};
fetch_missing_revs_loop(S, [{_Key, Rev} = Pair | Rest], Acc, AccErr, Timeout) ->
    Missing =
        case mc_binary:recv(S, res, Timeout) of
            %% get meta of key successfully
            {ok, #mc_header{status=?SUCCESS}, #mc_entry{ext = Ext, cas = CAS}} ->
                <<_MetaFlags:32/big, ItemFlags:32/big,
                  Expiration:32/big, SeqNo:64/big>> = Ext,
                RevId = <<CAS:64/big, Expiration:32/big, ItemFlags:32/big>>,
                RemoteRev = {SeqNo, RevId},
                RemoteRev < Rev;
            %% key not found, which is Ok if replicating new items
            {ok, #mc_header{status=?KEY_ENOENT}, _} ->
                true;
            %% unexpected response returned by remote memcached, treat it as error
            {ok, #mc_header{status=OtherResponse}, _} ->
                {error, mc_client_binary:map_status(OtherResponse)}
        end,
    case Missing of
        {error, Err} ->
            fetch_missing_revs_loop(S, Rest, Acc, [{Err, Pair} | AccErr], Timeout);
        _Bool ->
            NewAcc = if Missing -> [Pair | Acc];
                        true -> Acc
                     end,
            fetch_missing_revs_loop(S, Rest, NewAcc, AccErr, Timeout)
    end.


<<<<<<< HEAD
bulk_set_metas(_DestRef, _Vb, [] = _MutationsList) ->
    {ok, []};
bulk_set_metas(DestRef, Vb, MutationsList) ->
    execute(DestRef, fun bulk_set_metas_inner/3, [Vb, MutationsList]).

bulk_set_metas_inner(S, Vb, MutationsList) ->
    RecverPid =
        erlang:spawn_link(
          erlang, apply,
          [fun bulk_set_metas_recv_replies/3, [S, self(), length(MutationsList)]]),
    Data = [encode_single_set_meta(Vb, M) || M <- MutationsList],
=======
bulk_set_metas(_DestRef, _Vb, [] = _DocsList, _Timeout) ->
    {ok, []};
bulk_set_metas(DestRef, Vb, DocsList, Timeout) ->
    execute(DestRef, fun bulk_set_metas_inner/4, [Vb, DocsList, Timeout]).

bulk_set_metas_inner(S, Vb, DocsList, Timeout) ->
    RecverPid = erlang:spawn_link(erlang, apply, [fun bulk_set_metas_recv_replies/4, [S, self(), length(DocsList), Timeout]]),
    Data = [encode_single_set_meta(Vb, Doc) || Doc <- DocsList],
>>>>>>> ac4192c1
    send_batch(S, Data),
    receive
        {RecverPid, RV} ->
            {ok, RV}
    end.

encode_single_set_meta(Vb,
                       #dcp_mutation{id = Key, rev = Rev, deleted = Deleted,
                                     body = DocValue, datatype = DT}) ->
    {OpCode, Data} = case Deleted of
                         true ->
                             {?CMD_DEL_WITH_META, <<>>};
                         _ ->
                             {?CMD_SET_WITH_META, DocValue}
                     end,
    Ext = mc_client_binary:rev_to_mcd_ext(Rev),
    McHeader = #mc_header{vbucket = Vb, opcode = OpCode},
    %% CAS does not matter since remote ep_engine has capability
    %% to do getMeta internally before doing setWithMeta or delWithMeta
    CAS  = 0,
    McBody = #mc_entry{key = Key, data = Data, ext = Ext,
                       cas = CAS, datatype = DT},
    mc_binary:encode(req, McHeader, McBody).

bulk_set_metas_recv_replies(S, Parent, Count, Timeout) ->
    RVs = bulk_set_metas_replies_loop(extract_recv_socket(S), Count, [], Timeout),
    Parent ! {self(), RVs}.

bulk_set_metas_replies_loop(_S, 0, Acc, _Timeout) ->
    lists:reverse(Acc);
bulk_set_metas_replies_loop(S, Count, Acc, Timeout) ->
    case mc_binary:recv(S, res, Timeout) of
        {ok, #mc_header{status=Status}, _} ->
            NewAcc = [mc_client_binary:map_status(Status) | Acc],
            bulk_set_metas_replies_loop(S, Count - 1, NewAcc, Timeout)
    end.

execute(DestRef, Body, Args) ->
    Parent = self(),
    Pid =
        proc_lib:spawn_link(
          fun () ->
                  RV = execute_on_socket(DestRef, Body, Args),
                  Parent ! {self(), RV}
          end),
    receive
        {'EXIT', Pid, Reason} ->
            ?log_error("Child memcached client process died: ~p", [Reason]),
            erlang:exit(Reason);
        {Pid, RV} ->
            RV
    end.

execute_on_socket(DestRef, Body, Args) ->
    case DestRef:take_socket() of
        {ok, S} ->
            execute_with_socket(S, Body, Args, DestRef);
        {error, _} = Error ->
            Error
    end.

execute_with_socket(S, Body, Args, DestRef) ->
    RV = erlang:apply(Body, [S | Args]),
    case RV of
        _ when is_tuple(RV) andalso element(1, RV) =:= ok ->
            DestRef:put_socket(S),
            RV;
        Error ->
            %% no need to close socket, it'll be autoclosed
            Error
    end.<|MERGE_RESOLUTION|>--- conflicted
+++ resolved
@@ -8,13 +8,9 @@
 
 -export([find_missing_revs/4, bulk_set_metas/4]).
 
-<<<<<<< HEAD
 -export([send_batch/2, extract_recv_socket/1]).
 
--spec find_missing_revs(any(), vbucket_id(), [{binary(), rev()}]) ->
-=======
 -spec find_missing_revs(any(), vbucket_id(), [{binary(), rev()}], non_neg_integer() | infinity) ->
->>>>>>> ac4192c1
                                {ok,
                                 [{binary(), rev()}],
                                 [{atom(), {binary(), rev()}}]}.
@@ -84,28 +80,17 @@
     end.
 
 
-<<<<<<< HEAD
-bulk_set_metas(_DestRef, _Vb, [] = _MutationsList) ->
+bulk_set_metas(_DestRef, _Vb, [] = _MutationsList, _Timeout) ->
     {ok, []};
-bulk_set_metas(DestRef, Vb, MutationsList) ->
-    execute(DestRef, fun bulk_set_metas_inner/3, [Vb, MutationsList]).
+bulk_set_metas(DestRef, Vb, MutationsList, Timeout) ->
+    execute(DestRef, fun bulk_set_metas_inner/4, [Vb, MutationsList, Timeout]).
 
-bulk_set_metas_inner(S, Vb, MutationsList) ->
+bulk_set_metas_inner(S, Vb, MutationsList, Timeout) ->
     RecverPid =
         erlang:spawn_link(
           erlang, apply,
-          [fun bulk_set_metas_recv_replies/3, [S, self(), length(MutationsList)]]),
+          [fun bulk_set_metas_recv_replies/4, [S, self(), length(MutationsList), Timeout]]),
     Data = [encode_single_set_meta(Vb, M) || M <- MutationsList],
-=======
-bulk_set_metas(_DestRef, _Vb, [] = _DocsList, _Timeout) ->
-    {ok, []};
-bulk_set_metas(DestRef, Vb, DocsList, Timeout) ->
-    execute(DestRef, fun bulk_set_metas_inner/4, [Vb, DocsList, Timeout]).
-
-bulk_set_metas_inner(S, Vb, DocsList, Timeout) ->
-    RecverPid = erlang:spawn_link(erlang, apply, [fun bulk_set_metas_recv_replies/4, [S, self(), length(DocsList), Timeout]]),
-    Data = [encode_single_set_meta(Vb, Doc) || Doc <- DocsList],
->>>>>>> ac4192c1
     send_batch(S, Data),
     receive
         {RecverPid, RV} ->
